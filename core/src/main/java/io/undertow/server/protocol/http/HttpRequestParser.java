/*
 * JBoss, Home of Professional Open Source.
 * Copyright 2014 Red Hat, Inc., and individual contributors
 * as indicated by the @author tags.
 *
 * Licensed under the Apache License, Version 2.0 (the "License");
 * you may not use this file except in compliance with the License.
 * You may obtain a copy of the License at
 *
 *     http://www.apache.org/licenses/LICENSE-2.0
 *
 *  Unless required by applicable law or agreed to in writing, software
 *  distributed under the License is distributed on an "AS IS" BASIS,
 *  WITHOUT WARRANTIES OR CONDITIONS OF ANY KIND, either express or implied.
 *  See the License for the specific language governing permissions and
 *  limitations under the License.
 */

package io.undertow.server.protocol.http;

import java.io.UnsupportedEncodingException;
import java.lang.reflect.Constructor;
import java.lang.reflect.Field;
import java.nio.ByteBuffer;
import java.nio.charset.StandardCharsets;
import java.util.HashMap;
import java.util.Map;

import io.undertow.UndertowMessages;
import io.undertow.UndertowOptions;
import io.undertow.annotationprocessor.HttpParserConfig;
import io.undertow.server.HttpServerExchange;
import io.undertow.util.Headers;
import io.undertow.util.HttpString;
import io.undertow.util.Methods;
import io.undertow.util.Protocols;
import io.undertow.util.URLUtils;
import io.undertow.util.BadRequestException;
import io.undertow.util.Cookies;

import org.xnio.OptionMap;

import static io.undertow.util.Headers.ACCEPT_CHARSET_STRING;
import static io.undertow.util.Headers.ACCEPT_ENCODING_STRING;
import static io.undertow.util.Headers.ACCEPT_LANGUAGE_STRING;
import static io.undertow.util.Headers.ACCEPT_RANGES_STRING;
import static io.undertow.util.Headers.ACCEPT_STRING;
import static io.undertow.util.Headers.AUTHORIZATION_STRING;
import static io.undertow.util.Headers.CACHE_CONTROL_STRING;
import static io.undertow.util.Headers.CONNECTION_STRING;
import static io.undertow.util.Headers.CONTENT_LENGTH_STRING;
import static io.undertow.util.Headers.CONTENT_TYPE_STRING;
import static io.undertow.util.Headers.COOKIE_STRING;
import static io.undertow.util.Headers.EXPECT_STRING;
import static io.undertow.util.Headers.FROM_STRING;
import static io.undertow.util.Headers.HOST_STRING;
import static io.undertow.util.Headers.IF_MATCH_STRING;
import static io.undertow.util.Headers.IF_MODIFIED_SINCE_STRING;
import static io.undertow.util.Headers.IF_NONE_MATCH_STRING;
import static io.undertow.util.Headers.IF_RANGE_STRING;
import static io.undertow.util.Headers.IF_UNMODIFIED_SINCE_STRING;
import static io.undertow.util.Headers.MAX_FORWARDS_STRING;
import static io.undertow.util.Headers.ORIGIN_STRING;
import static io.undertow.util.Headers.PRAGMA_STRING;
import static io.undertow.util.Headers.PROXY_AUTHORIZATION_STRING;
import static io.undertow.util.Headers.RANGE_STRING;
import static io.undertow.util.Headers.REFERER_STRING;
import static io.undertow.util.Headers.REFRESH_STRING;
import static io.undertow.util.Headers.SEC_WEB_SOCKET_KEY_STRING;
import static io.undertow.util.Headers.SEC_WEB_SOCKET_VERSION_STRING;
import static io.undertow.util.Headers.SERVER_STRING;
import static io.undertow.util.Headers.SSL_CIPHER_STRING;
import static io.undertow.util.Headers.SSL_CIPHER_USEKEYSIZE_STRING;
import static io.undertow.util.Headers.SSL_CLIENT_CERT_STRING;
import static io.undertow.util.Headers.SSL_SESSION_ID_STRING;
import static io.undertow.util.Headers.STRICT_TRANSPORT_SECURITY_STRING;
import static io.undertow.util.Headers.TRAILER_STRING;
import static io.undertow.util.Headers.TRANSFER_ENCODING_STRING;
import static io.undertow.util.Headers.UPGRADE_STRING;
import static io.undertow.util.Headers.USER_AGENT_STRING;
import static io.undertow.util.Headers.VIA_STRING;
import static io.undertow.util.Headers.WARNING_STRING;
import static io.undertow.util.Methods.CONNECT_STRING;
import static io.undertow.util.Methods.DELETE_STRING;
import static io.undertow.util.Methods.GET_STRING;
import static io.undertow.util.Methods.HEAD_STRING;
import static io.undertow.util.Methods.OPTIONS_STRING;
import static io.undertow.util.Methods.POST_STRING;
import static io.undertow.util.Methods.PUT_STRING;
import static io.undertow.util.Methods.TRACE_STRING;
import static io.undertow.util.Protocols.HTTP_0_9_STRING;
import static io.undertow.util.Protocols.HTTP_1_0_STRING;
import static io.undertow.util.Protocols.HTTP_1_1_STRING;
import static io.undertow.util.Protocols.HTTP_2_0_STRING;

/**
 * The basic HTTP parser. The actual parser is a sub class of this class that is generated as part of
 * the build process by the {@link io.undertow.annotationprocessor.AbstractParserGenerator} annotation processor.
 * <p>
 * The actual processor is a state machine, that means that for common header, method, protocol values
 * it will return an interned string, rather than creating a new string for each one.
 * <p>
 *
 * @author Stuart Douglas
 */
@HttpParserConfig(methods = {
        OPTIONS_STRING,
        GET_STRING,
        HEAD_STRING,
        POST_STRING,
        PUT_STRING,
        DELETE_STRING,
        TRACE_STRING,
        CONNECT_STRING},
        protocols = {
                HTTP_0_9_STRING, HTTP_1_0_STRING, HTTP_1_1_STRING, HTTP_2_0_STRING
        },
        headers = {
                ACCEPT_STRING,
                ACCEPT_CHARSET_STRING,
                ACCEPT_ENCODING_STRING,
                ACCEPT_LANGUAGE_STRING,
                ACCEPT_RANGES_STRING,
                AUTHORIZATION_STRING,
                CACHE_CONTROL_STRING,
                COOKIE_STRING,
                CONNECTION_STRING,
                CONTENT_LENGTH_STRING,
                CONTENT_TYPE_STRING,
                EXPECT_STRING,
                FROM_STRING,
                HOST_STRING,
                IF_MATCH_STRING,
                IF_MODIFIED_SINCE_STRING,
                IF_NONE_MATCH_STRING,
                IF_RANGE_STRING,
                IF_UNMODIFIED_SINCE_STRING,
                MAX_FORWARDS_STRING,
                ORIGIN_STRING,
                PRAGMA_STRING,
                PROXY_AUTHORIZATION_STRING,
                RANGE_STRING,
                REFERER_STRING,
                REFRESH_STRING,
                SEC_WEB_SOCKET_KEY_STRING,
                SEC_WEB_SOCKET_VERSION_STRING,
                SERVER_STRING,
                SSL_CLIENT_CERT_STRING,
                SSL_CIPHER_STRING,
                SSL_SESSION_ID_STRING,
                SSL_CIPHER_USEKEYSIZE_STRING,
                STRICT_TRANSPORT_SECURITY_STRING,
                TRAILER_STRING,
                TRANSFER_ENCODING_STRING,
                UPGRADE_STRING,
                USER_AGENT_STRING,
                VIA_STRING,
                WARNING_STRING
        })
public abstract class HttpRequestParser {

    private static final byte[] HTTP;
    public static final int HTTP_LENGTH;

    private final int maxParameters;
    private final int maxHeaders;
    private final boolean allowEncodedSlash;
    private final boolean decode;
    private final String charset;
    private final int maxCachedHeaderSize;
    private final boolean allowUnescapedCharactersInUrl;
    private final boolean allowIDLessMatrixParams;

    private static final boolean[] ALLOWED_TARGET_CHARACTER = new boolean[256];

    private static final String ID_LESS_MATRIX_PARAMS_PROPERTY = "io.undertow.server.protocol.http.Parser.ID_LESS_MATRIX_PARAMS_PROPERTY";
    static {
        try {
            HTTP = "HTTP/1.".getBytes("ASCII");
            HTTP_LENGTH = HTTP.length;
        } catch (UnsupportedEncodingException e) {
            throw new RuntimeException(e);
        }
        for(int i = 0; i < 256; ++i) {
            if(i < 32 || i > 126) {
                ALLOWED_TARGET_CHARACTER[i] = false;
            } else {
                switch ((char)i) {
                    case '\"':
                    case '#':
                    case '<':
                    case '>':
                    case '\\':
                    case '^':
                    case '`':
                    case '{':
                    case '|':
                    case '}':
                        ALLOWED_TARGET_CHARACTER[i] = false;
                        break;
                    default:
                        ALLOWED_TARGET_CHARACTER[i] = true;
                }
            }
        }
    }

    public static boolean isTargetCharacterAllowed(char c) {
        return ALLOWED_TARGET_CHARACTER[c];
    }

    public HttpRequestParser(OptionMap options) {
        maxParameters = options.get(UndertowOptions.MAX_PARAMETERS, UndertowOptions.DEFAULT_MAX_PARAMETERS);
        maxHeaders = options.get(UndertowOptions.MAX_HEADERS, UndertowOptions.DEFAULT_MAX_HEADERS);
        allowEncodedSlash = options.get(UndertowOptions.ALLOW_ENCODED_SLASH, false);
        decode = options.get(UndertowOptions.DECODE_URL, true);
        charset = options.get(UndertowOptions.URL_CHARSET, StandardCharsets.UTF_8.name());
        maxCachedHeaderSize = options.get(UndertowOptions.MAX_CACHED_HEADER_SIZE, UndertowOptions.DEFAULT_MAX_CACHED_HEADER_SIZE);
        this.allowUnescapedCharactersInUrl = options.get(UndertowOptions.ALLOW_UNESCAPED_CHARACTERS_IN_URL, false);
<<<<<<< HEAD
        this.allowIDLessMatrixParams = options.get(UndertowOptions.ALLOW_ID_LESS_MATRIX_PARAMETERS, UndertowOptions.DEFAULT_ALLOW_ID_LESS_MATRIX_PARAMETERS);
=======
        this.allowIDLessMatrixParams = Boolean.parseBoolean(System.getProperty(ID_LESS_MATRIX_PARAMS_PROPERTY));
>>>>>>> 26cd0c92
    }

    public static final HttpRequestParser instance(final OptionMap options) {
        try {
            final Class<?> cls = Class.forName(HttpRequestParser.class.getName() + "$$generated", false, HttpRequestParser.class.getClassLoader());

            Constructor<?> ctor = cls.getConstructor(OptionMap.class);
            return (HttpRequestParser) ctor.newInstance(options);
        } catch (Exception e) {
            throw new RuntimeException(e);
        }
    }


    public void handle(ByteBuffer buffer, final ParseState currentState, final HttpServerExchange builder) throws BadRequestException {
        if (currentState.state == ParseState.VERB) {
            //fast path, we assume that it will parse fully so we avoid all the if statements

            //fast path HTTP GET requests, basically just assume all requests are get
            //and fall out to the state machine if it is not
            final int position = buffer.position();
            if (buffer.remaining() > 3
                    && buffer.get(position) == 'G'
                    && buffer.get(position + 1) == 'E'
                    && buffer.get(position + 2) == 'T'
                    && buffer.get(position + 3) == ' ') {
                buffer.position(position + 4);
                builder.setRequestMethod(Methods.GET);
                currentState.state = ParseState.PATH;
            } else {
                try {
                    handleHttpVerb(buffer, currentState, builder);
                } catch (IllegalArgumentException e) {
                    throw new BadRequestException(e);
                }
            }
            handlePath(buffer, currentState, builder);
            boolean failed = false;
            if (buffer.remaining() > HTTP_LENGTH + 3) {
                int pos = buffer.position();
                for (int i = 0; i < HTTP_LENGTH; ++i) {
                    if (HTTP[i] != buffer.get(pos + i)) {
                        failed = true;
                        break;
                    }
                }
                if (!failed) {
                    final byte b = buffer.get(pos + HTTP_LENGTH);
                    final byte b2 = buffer.get(pos + HTTP_LENGTH + 1);
                    final byte b3 = buffer.get(pos + HTTP_LENGTH + 2);
                    if (b2 == '\r' && b3 == '\n') {
                        if (b == '1') {
                            builder.setProtocol(Protocols.HTTP_1_1);
                            buffer.position(pos + HTTP_LENGTH + 3);
                            currentState.state = ParseState.HEADER;
                        } else if (b == '0') {
                            builder.setProtocol(Protocols.HTTP_1_0);
                            buffer.position(pos + HTTP_LENGTH + 3);
                            currentState.state = ParseState.HEADER;
                        } else {
                            failed = true;
                        }
                    } else {
                        failed = true;
                    }
                }
            } else {
                failed = true;
            }
            if (failed) {
                handleHttpVersion(buffer, currentState, builder);
                handleAfterVersion(buffer, currentState);
            }

            while (currentState.state != ParseState.PARSE_COMPLETE && buffer.hasRemaining()) {
                handleHeader(buffer, currentState, builder);
                if (currentState.state == ParseState.HEADER_VALUE) {
                    handleHeaderValue(buffer, currentState, builder);
                }
            }
            sanitazeListTypeHeaders(builder);
            return;
        } else {
            handleStateful(buffer, currentState, builder);
            sanitazeListTypeHeaders(builder);
            return;
        }
    }

    private void handleStateful(ByteBuffer buffer, ParseState currentState, HttpServerExchange builder) throws BadRequestException {
        if (currentState.state == ParseState.PATH) {
            handlePath(buffer, currentState, builder);
            if (!buffer.hasRemaining()) {
                return;
            }
        }

        if (currentState.state == ParseState.QUERY_PARAMETERS) {
            handleQueryParameters(buffer, currentState, builder);
            if (!buffer.hasRemaining()) {
                return;
            }
        }

        if (currentState.state == ParseState.PATH_PARAMETERS) {
            handlePathParameters(buffer, currentState, builder);
            if (!buffer.hasRemaining()) {
                return;
            }
            // we could go back to PATH after PATH_PARAMETERS
            if (currentState.state == ParseState.PATH) {
                handlePath(buffer, currentState, builder);
                if (!buffer.hasRemaining()) {
                    return;
                }
            }
        }

        if (currentState.state == ParseState.VERSION) {
            handleHttpVersion(buffer, currentState, builder);
            if (!buffer.hasRemaining()) {
                return;
            }
        }
        if (currentState.state == ParseState.AFTER_VERSION) {
            handleAfterVersion(buffer, currentState);
            if (!buffer.hasRemaining()) {
                return;
            }
        }
        while (currentState.state != ParseState.PARSE_COMPLETE) {
            if (currentState.state == ParseState.HEADER) {
                handleHeader(buffer, currentState, builder);
                if (!buffer.hasRemaining()) {
                    return;
                }
            }
            if (currentState.state == ParseState.HEADER_VALUE) {
                handleHeaderValue(buffer, currentState, builder);
                if (!buffer.hasRemaining()) {
                    return;
                }
            }
        }
    }

    private void sanitazeListTypeHeaders(final HttpServerExchange builder) {
        //NOTE: this should be used only for HTTP1.x
        if(!Cookies.isCrumbsAssemplyDisabled()) {
            Cookies.assembleCrumbs(builder.getRequestHeaders());
        }
        //TODO: list type headers?
    }

    abstract void handleHttpVerb(ByteBuffer buffer, final ParseState currentState, final HttpServerExchange builder) throws BadRequestException;

    abstract void handleHttpVersion(ByteBuffer buffer, final ParseState currentState, final HttpServerExchange builder) throws BadRequestException;

    abstract void handleHeader(ByteBuffer buffer, final ParseState currentState, final HttpServerExchange builder) throws BadRequestException;

    /**
     * The parse states for parsing the path.
     */
    private static final int START = 0;
    private static final int FIRST_COLON = 1;
    private static final int FIRST_SLASH = 2;
    private static final int SECOND_SLASH = 3;
    private static final int IN_PATH = 4;
    private static final int HOST_DONE = 5;

    /**
     * Parses a path value
     *
     * @param buffer   The buffer
     * @param state    The current state
     * @param exchange The exchange builder
     * @return The number of bytes remaining
     */
    @SuppressWarnings("unused")
    final void handlePath(ByteBuffer buffer, ParseState state, HttpServerExchange exchange) throws BadRequestException {
        StringBuilder stringBuilder = state.stringBuilder;
        int parseState = state.parseState;
        int canonicalPathStart = state.pos;
        boolean urlDecodeRequired = state.urlDecodeRequired;

        while (buffer.hasRemaining()) {
            char next = (char) (buffer.get() & 0xFF);
            if(!allowUnescapedCharactersInUrl && !ALLOWED_TARGET_CHARACTER[next]) {
                throw new BadRequestException(UndertowMessages.MESSAGES.invalidCharacterInRequestTarget(next));
            }
            if (next == ' ' || next == '\t') {
                if (stringBuilder.length() != 0) {
                    final String path = stringBuilder.toString();
                    parsePathComplete(state, exchange, canonicalPathStart, parseState, urlDecodeRequired, path);
                    exchange.setQueryString("");
                    state.state = ParseState.VERSION;
                    return;
                }
            } else if (next == '\r' || next == '\n') {
                throw UndertowMessages.MESSAGES.failedToParsePath();
            } else if (next == '?' && (parseState == START || parseState == HOST_DONE || parseState == IN_PATH)) {
                beginQueryParameters(buffer, state, exchange, stringBuilder, parseState, canonicalPathStart, urlDecodeRequired);
                return;
            } else if (next == ';') {
                state.parseState = parseState;
                state.urlDecodeRequired = urlDecodeRequired;
                // store at canonical path the partial path parsed up until here
                state.canonicalPath.append(stringBuilder.substring(canonicalPathStart));
                state.stringBuilder.append(";");
                // set position to end of path (possibly start of parameter name)
                state.pos = state.stringBuilder.length();
                // handle the path parameters
                handlePathParameters(buffer, state, exchange);
                // if state is PATH, it means that handlePathParameters found a / after parsing path parameters
                // so, we expect a next chunk of path in the next bytes, mark this with canonicalPathStart
                // and append the '/' read by handlePathParameters
                if(state.state == ParseState.PATH) {
                    canonicalPathStart = stringBuilder.length();
                    stringBuilder.append('/');
                } else {
                    // path has been entirely parsed, just return
                    return;
                }
            } else {

                if (decode && (next == '%' || next > 127)) {
                    urlDecodeRequired = true;
                } else if (next == ':' && parseState == START) {
                    parseState = FIRST_COLON;
                } else if (next == '/' && parseState == FIRST_COLON) {
                    parseState = FIRST_SLASH;
                } else if (next == '/' && parseState == FIRST_SLASH) {
                    parseState = SECOND_SLASH;
                } else if (next == '/' && parseState == SECOND_SLASH) {
                    parseState = HOST_DONE;
                    canonicalPathStart = stringBuilder.length();
                } else if (parseState == FIRST_COLON || parseState == FIRST_SLASH) {
                    parseState = IN_PATH;
                } else if (next == '/' && parseState != HOST_DONE) {
                    parseState = IN_PATH;
                }
                stringBuilder.append(next);
            }

        }
        state.parseState = parseState;
        state.pos = canonicalPathStart;
        state.urlDecodeRequired = urlDecodeRequired;
    }

    private void parsePathComplete(ParseState state, HttpServerExchange exchange, int canonicalPathStart, int parseState, boolean urlDecodeRequired, String path) {
        if (parseState == SECOND_SLASH) {
            exchange.setRequestPath("/");
            exchange.setRelativePath("/");
            exchange.setRequestURI(path, true);
        } else if (parseState < HOST_DONE && state.canonicalPath.length() == 0) {
            String decodedPath = decode(path, urlDecodeRequired, state, allowEncodedSlash, false);
            exchange.setRequestPath(decodedPath);
            exchange.setRelativePath(decodedPath);
            exchange.setRequestURI(path, false);
        } else {
            handleFullUrl(state, exchange, canonicalPathStart, urlDecodeRequired, path, parseState);
        }
        state.stringBuilder.setLength(0);
        state.canonicalPath.setLength(0);
        state.parseState = 0;
        state.pos = 0;
        state.urlDecodeRequired = false;
    }

    private void beginQueryParameters(ByteBuffer buffer, ParseState state, HttpServerExchange exchange, StringBuilder stringBuilder, int parseState, int canonicalPathStart, boolean urlDecodeRequired) throws BadRequestException {
        final String path = stringBuilder.toString();
        parsePathComplete(state, exchange, canonicalPathStart, parseState, urlDecodeRequired, path);
        state.state = ParseState.QUERY_PARAMETERS;
        handleQueryParameters(buffer, state, exchange);
    }

    private void handleFullUrl(ParseState state, HttpServerExchange exchange, int canonicalPathStart, boolean urlDecodeRequired, String path, int parseState) {
        state.canonicalPath.append(path.substring(canonicalPathStart));
        String thePath = decode(state.canonicalPath.toString(), urlDecodeRequired, state, allowEncodedSlash, false);
        exchange.setRequestPath(thePath);
        exchange.setRelativePath(thePath);
        exchange.setRequestURI(path, parseState == HOST_DONE);
    }


    /**
     * Parses query string parameters
     *
     * @param buffer   The buffer
     * @param state    The current state
     * @param exchange The exchange builder
     * @return The number of bytes remaining
     */
    @SuppressWarnings("unused")
    final void handleQueryParameters(ByteBuffer buffer, ParseState state, HttpServerExchange exchange) throws BadRequestException {
        StringBuilder stringBuilder = state.stringBuilder;
        int queryParamPos = state.pos;
        int mapCount = state.mapCount;
        boolean urlDecodeRequired = state.urlDecodeRequired;
        String nextQueryParam = state.nextQueryParam;

        //so this is a bit funky, because it not only deals with parsing, but
        //also deals with URL decoding the query parameters as well, while also
        //maintaining a non-decoded version to use as the query string
        //In most cases these string will be the same, and as we do not want to
        //build up two separate strings we don't use encodedStringBuilder unless
        //we encounter an encoded character

        while (buffer.hasRemaining()) {
            char next = (char) (buffer.get() & 0xFF);
            if(!allowUnescapedCharactersInUrl && !ALLOWED_TARGET_CHARACTER[next]) {
                throw new BadRequestException(UndertowMessages.MESSAGES.invalidCharacterInRequestTarget(next));
            }
            if (next == ' ' || next == '\t') {
                final String queryString = stringBuilder.toString();
                exchange.setQueryString(queryString);
                if (nextQueryParam == null) {
                    if (queryParamPos != stringBuilder.length()) {
                        exchange.addQueryParam(decode(stringBuilder.substring(queryParamPos), urlDecodeRequired, state, true, true), "");
                    }
                } else {
                    exchange.addQueryParam(nextQueryParam, decode(stringBuilder.substring(queryParamPos), urlDecodeRequired, state, true, true));
                }
                state.state = ParseState.VERSION;
                state.stringBuilder.setLength(0);
                state.pos = 0;
                state.nextQueryParam = null;
                state.urlDecodeRequired = false;
                state.mapCount = 0;
                return;
            } else if (next == '\r' || next == '\n') {
                throw UndertowMessages.MESSAGES.failedToParsePath();
            } else {
                if (decode && (next == '+' || next == '%' || next > 127)) { //+ is only a whitespace substitute in the query part of the URL
                    urlDecodeRequired = true;
                } else if (next == '=' && nextQueryParam == null) {
                    nextQueryParam = decode(stringBuilder.substring(queryParamPos), urlDecodeRequired, state, true, true);
                    urlDecodeRequired = false;
                    queryParamPos = stringBuilder.length() + 1;
                } else if (next == '&' && nextQueryParam == null) {
                    if (++mapCount >= maxParameters) {
                        throw UndertowMessages.MESSAGES.tooManyQueryParameters(maxParameters);
                    }
                    if (queryParamPos != stringBuilder.length()) {
                        exchange.addQueryParam(decode(stringBuilder.substring(queryParamPos), urlDecodeRequired, state, true, true), "");
                    }
                    urlDecodeRequired = false;
                    queryParamPos = stringBuilder.length() + 1;
                } else if (next == '&') {
                    if (++mapCount >= maxParameters) {
                        throw UndertowMessages.MESSAGES.tooManyQueryParameters(maxParameters);
                    }
                    exchange.addQueryParam(nextQueryParam, decode(stringBuilder.substring(queryParamPos), urlDecodeRequired, state, true, true));
                    urlDecodeRequired = false;
                    queryParamPos = stringBuilder.length() + 1;
                    nextQueryParam = null;
                }
                stringBuilder.append(next);

            }

        }
        state.pos = queryParamPos;
        state.nextQueryParam = nextQueryParam;
        state.urlDecodeRequired = urlDecodeRequired;
        state.mapCount = mapCount;
    }

    private String decode(final String value, boolean urlDecodeRequired, ParseState state, final boolean allowEncodedSlash, final boolean formEncoded) {
        if (urlDecodeRequired) {
            return URLUtils.decode(value, charset, allowEncodedSlash, formEncoded, state.decodeBuffer);
        } else {
            return value;
        }
    }

    /**
     * This method should only ever be called if the path contains am non-decoded semi colon character ';'
     */
    final void handlePathParameters(ByteBuffer buffer, ParseState state, HttpServerExchange exchange) throws BadRequestException {

        state.state = ParseState.PATH_PARAMETERS;
        boolean urlDecodeRequired = state.urlDecodeRequired;
        String param = state.nextQueryParam;
        final StringBuilder stringBuilder = state.stringBuilder;
        int pos = state.pos;

        //so this is a bit funky, because it not only deals with parsing, but
        //also deals with URL decoding the query parameters as well, while also
        //maintaining a non-decoded version to use as the query string
        //In most cases these string will be the same, and as we do not want to
        //build up two separate strings we don't use encodedStringBuilder unless
        //we encounter an encoded character

        while (buffer.hasRemaining()) {
            char next = (char) (buffer.get() & 0xFF);
            if(!allowUnescapedCharactersInUrl && !ALLOWED_TARGET_CHARACTER[next]) {
                throw new BadRequestException(UndertowMessages.MESSAGES.invalidCharacterInRequestTarget(next));
            }
            // end of HTTP URI
            if (next == ' ' || next == '\t' || next == '?') {
                handleParsedParam(param, stringBuilder.substring(pos), exchange, urlDecodeRequired, state);
                final String path = stringBuilder.toString();
                // the canonicalPathStart should be the current length to not add anything to it
                parsePathComplete(state, exchange, path.length(), state.parseState, state.urlDecodeRequired, path);
                state.state = ParseState.VERSION;
                state.nextQueryParam = null;
                if (next == '?') {
                    state.state = ParseState.QUERY_PARAMETERS;
                    handleQueryParameters(buffer, state, exchange);
                } else
                    exchange.setQueryString("");
                return;
            } else if (next == '\r' || next == '\n') {
                throw UndertowMessages.MESSAGES.failedToParsePath();
            } else if (next == '/') {
                handleParsedParam(param, stringBuilder.substring(pos), exchange, urlDecodeRequired, state);
                state.pos = stringBuilder.length();
                state.state = ParseState.PATH;
                state.nextQueryParam = null;
                return;
            } else {
                if (decode && (next == '+' || next == '%' || next > 127)) {
                    urlDecodeRequired = true;
                }
                if ((next == '=' || (next == ',' && this.allowIDLessMatrixParams)) && param == null) {
                    param = decode(stringBuilder.substring(pos), urlDecodeRequired, state, true, true);
                    urlDecodeRequired = false;
                    pos = stringBuilder.length() + 1;
                } else if (next == ';') {
                    handleParsedParam(param, stringBuilder.substring(pos), exchange, urlDecodeRequired, state);
                    param = null;
                    pos = stringBuilder.length() + 1;
                } else if (next == ',') {
                    if(param == null) {
                        throw UndertowMessages.MESSAGES.failedToParsePath();
                    } else {
                        handleParsedParam(param, stringBuilder.substring(pos), exchange, urlDecodeRequired, state);
                        pos = stringBuilder.length() + 1;
                    }
                }
                stringBuilder.append(next);
            }
        }

        state.urlDecodeRequired = urlDecodeRequired;
        state.pos = pos;
        state.urlDecodeRequired = urlDecodeRequired;
        state.nextQueryParam = param;
    }

    private void handleParsedParam(String paramName, String parameterValue, HttpServerExchange exchange, boolean urlDecodeRequired, ParseState state) throws BadRequestException {
        if (paramName == null) {
            exchange.addPathParam(decode(parameterValue, urlDecodeRequired, state, true, true), "");
        } else {  // path param already parsed so parse and add the value
            exchange.addPathParam(paramName, decode(parameterValue, urlDecodeRequired, state, true, true));
        }
    }

    /**
     * The parse states for parsing heading values
     */
    private static final int NORMAL = 0;
    private static final int WHITESPACE = 1;
    private static final int BEGIN_LINE_END = 2;
    private static final int LINE_END = 3;
    private static final int AWAIT_DATA_END = 4;

    /**
     * Parses a header value. This is called from the generated bytecode.
     *
     * @param buffer  The buffer
     * @param state   The current state
     * @param builder The exchange builder
     * @return The number of bytes remaining
     */
    @SuppressWarnings("unused")
    final void handleHeaderValue(ByteBuffer buffer, ParseState state, HttpServerExchange builder) throws BadRequestException {
        HttpString headerName = state.nextHeader;
        StringBuilder stringBuilder = state.stringBuilder;
        CacheMap<HttpString, String> headerValuesCache = state.headerValuesCache;
        if (headerName != null && stringBuilder.length() == 0 && headerValuesCache != null) {
            String existing = headerValuesCache.get(headerName);
            if (existing != null) {
                if (handleCachedHeader(existing, buffer, state, builder)) {
                    return;
                }
            }
        }

        handleHeaderValueCacheMiss(buffer, state, builder, headerName, headerValuesCache, stringBuilder);
    }

    private void handleHeaderValueCacheMiss(ByteBuffer buffer, ParseState state, HttpServerExchange builder, HttpString headerName, CacheMap<HttpString, String> headerValuesCache, StringBuilder stringBuilder) throws BadRequestException {

        int parseState = state.parseState;
        while (buffer.hasRemaining() && parseState == NORMAL) {
            final byte next = buffer.get();
            if (next == '\r') {
                parseState = BEGIN_LINE_END;
            } else if (next == '\n') {
                parseState = LINE_END;
            } else if (next == ' ' || next == '\t') {
                parseState = WHITESPACE;
            } else {
                stringBuilder.append((char) (next & 0xFF));
            }
        }

        while (buffer.hasRemaining()) {
            final byte next = buffer.get();
            switch (parseState) {
                case NORMAL: {
                    if (next == '\r') {
                        parseState = BEGIN_LINE_END;
                    } else if (next == '\n') {
                        parseState = LINE_END;
                    } else if (next == ' ' || next == '\t') {
                        parseState = WHITESPACE;
                    } else {
                        stringBuilder.append((char) (next & 0xFF));
                    }
                    break;
                }
                case WHITESPACE: {
                    if (next == '\r') {
                        parseState = BEGIN_LINE_END;
                    } else if (next == '\n') {
                        parseState = LINE_END;
                    } else if (next == ' ' || next == '\t') {
                    } else {
                        if (stringBuilder.length() > 0) {
                            stringBuilder.append(' ');
                        }
                        stringBuilder.append((char) (next & 0xFF));
                        parseState = NORMAL;
                    }
                    break;
                }
                case LINE_END:
                case BEGIN_LINE_END: {
                    if (next == '\n' && parseState == BEGIN_LINE_END) {
                        parseState = LINE_END;
                    } else if (next == '\t' ||
                            next == ' ') {
                        //this is a continuation
                        parseState = WHITESPACE;
                    } else {
                        //we have a header
                        String headerValue = stringBuilder.toString();


                        if (++state.mapCount > maxHeaders) {
                            throw new BadRequestException(UndertowMessages.MESSAGES.tooManyHeaders(maxHeaders));
                        }
                        //TODO: we need to decode this according to RFC-2047 if we have seen a =? symbol
                        builder.getRequestHeaders().add(headerName, headerValue);
                        if(headerValuesCache != null && headerName.length() + headerValue.length() < maxCachedHeaderSize) {
                            headerValuesCache.put(headerName, headerValue);
                        }

                        state.nextHeader = null;

                        state.leftOver = next;
                        state.stringBuilder.setLength(0);
                        if (next == '\r') {
                            parseState = AWAIT_DATA_END;
                        } else if (next == '\n') {
                            state.state = ParseState.PARSE_COMPLETE;
                            return;
                        } else {
                            state.state = ParseState.HEADER;
                            state.parseState = 0;
                            return;
                        }
                    }
                    break;
                }
                case AWAIT_DATA_END: {
                    state.state = ParseState.PARSE_COMPLETE;
                    return;
                }
            }
        }
        //we only write to the state if we did not finish parsing
        state.parseState = parseState;
    }

    protected boolean handleCachedHeader(String existing, ByteBuffer buffer, ParseState state, HttpServerExchange builder) throws BadRequestException {
        int pos = buffer.position();
        while (pos < buffer.limit() && buffer.get(pos) == ' ') {
            pos++;
        }
        if (existing.length() + 3 + pos > buffer.limit()) {
            return false;
        }
        int i = 0;
        while (i < existing.length()) {
            byte b = buffer.get(pos + i);
            if (b != existing.charAt(i)) {
                return false;
            }
            ++i;
        }
        if (buffer.get(pos + i++) != '\r') {
            return false;
        }
        if (buffer.get(pos + i++) != '\n') {
            return false;
        }
        int next = buffer.get(pos + i);
        if (next == '\t' || next == ' ') {
            //continuation
            return false;
        }
        buffer.position(pos + i);
        if (++state.mapCount > maxHeaders) {
            throw new BadRequestException(UndertowMessages.MESSAGES.tooManyHeaders(maxHeaders));
        }
        //TODO: we need to decode this according to RFC-2047 if we have seen a =? symbol
        builder.getRequestHeaders().add(state.nextHeader, existing);

        state.nextHeader = null;

        state.state = ParseState.HEADER;
        state.parseState = 0;
        return true;
    }

    protected void handleAfterVersion(ByteBuffer buffer, ParseState state) throws BadRequestException {
        boolean newLine = state.leftOver == '\n';
        while (buffer.hasRemaining()) {
            final byte next = buffer.get();
            if (newLine) {
                if (next == '\n') {
                    state.state = ParseState.PARSE_COMPLETE;
                    return;
                } else {
                    state.state = ParseState.HEADER;
                    state.leftOver = next;
                    return;
                }
            } else {
                if (next == '\n') {
                    newLine = true;
                } else if (next != '\r' && next != ' ' && next != '\t') {
                    state.state = ParseState.HEADER;
                    state.leftOver = next;
                    return;
                } else {
                    throw UndertowMessages.MESSAGES.badRequest();
                }
            }
        }
        if (newLine) {
            state.leftOver = '\n';
        }
    }

    /**
     * This is a bit of hack to enable the parser to get access to the HttpString's that are sorted
     * in the static fields of the relevant classes. This means that in most cases a HttpString comparison
     * will take the fast path == route, as they will be the same object
     *
     * @return
     */
    @SuppressWarnings("unused")
    protected static Map<String, HttpString> httpStrings() {
        final Map<String, HttpString> results = new HashMap<>();
        final Class[] classs = {Headers.class, Methods.class, Protocols.class};

        for (Class<?> c : classs) {
            for (Field field : c.getDeclaredFields()) {
                if (field.getType().equals(HttpString.class)) {
                    HttpString result = null;
                    try {
                        result = (HttpString) field.get(null);
                        results.put(result.toString(), result);
                    } catch (IllegalAccessException e) {
                        throw new RuntimeException(e);
                    }
                }
            }
        }
        return results;

    }

}<|MERGE_RESOLUTION|>--- conflicted
+++ resolved
@@ -217,11 +217,7 @@
         charset = options.get(UndertowOptions.URL_CHARSET, StandardCharsets.UTF_8.name());
         maxCachedHeaderSize = options.get(UndertowOptions.MAX_CACHED_HEADER_SIZE, UndertowOptions.DEFAULT_MAX_CACHED_HEADER_SIZE);
         this.allowUnescapedCharactersInUrl = options.get(UndertowOptions.ALLOW_UNESCAPED_CHARACTERS_IN_URL, false);
-<<<<<<< HEAD
         this.allowIDLessMatrixParams = options.get(UndertowOptions.ALLOW_ID_LESS_MATRIX_PARAMETERS, UndertowOptions.DEFAULT_ALLOW_ID_LESS_MATRIX_PARAMETERS);
-=======
-        this.allowIDLessMatrixParams = Boolean.parseBoolean(System.getProperty(ID_LESS_MATRIX_PARAMS_PROPERTY));
->>>>>>> 26cd0c92
     }
 
     public static final HttpRequestParser instance(final OptionMap options) {
